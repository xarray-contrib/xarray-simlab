--- conflicted
+++ resolved
@@ -28,11 +28,8 @@
         "batch",
         "sim_start",
         "sim_end",
-<<<<<<< HEAD
-=======
         "main_clock_values",
         "main_clock_dataarray",
->>>>>>> 1d11793e
         "step",
         "nsteps",
         "step_start",
@@ -166,11 +163,8 @@
     init_data_vars = {
         "_sim_start": mclock_coord[0],
         "_nsteps": dataset.xsimlab.nsteps,
-<<<<<<< HEAD
-=======
         # since we pass a dataset, we need to set the coords
         "_main_clock_values": dataset.coords[mclock_dim].data,
->>>>>>> 1d11793e
         "_sim_end": mclock_coord[-1],
     }
 
@@ -340,11 +334,8 @@
         sim_start=ds_init["_sim_start"].values,
         nsteps=ds_init["_nsteps"].values,
         sim_end=ds_init["_sim_end"].values,
-<<<<<<< HEAD
-=======
         main_clock_values=ds_init["_main_clock_values"].values,
         main_clock_dataarray=dataset.xsimlab.master_clock_coord,
->>>>>>> 1d11793e
     )
 
     in_vars = _get_input_vars(ds_init, model)
