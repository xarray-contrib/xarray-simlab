name: test_env_py37
channels:
  - conda-forge
dependencies:
  - attrs>=19.2.0
  - python=3.7
  - pytest
  - pytest-cov
  - numpy
  - xarray
  - dask
  - graphviz
  - python-graphviz
  - ipython
<<<<<<< HEAD
  - codecov
=======
  - zarr
  - pip:
    - coveralls
    - pytest-cov
>>>>>>> 3138f353
<|MERGE_RESOLUTION|>--- conflicted
+++ resolved
@@ -12,11 +12,5 @@
   - graphviz
   - python-graphviz
   - ipython
-<<<<<<< HEAD
   - codecov
-=======
-  - zarr
-  - pip:
-    - coveralls
-    - pytest-cov
->>>>>>> 3138f353
+  - zarr