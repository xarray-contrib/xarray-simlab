name: test_env_py37
channels:
  - conda-forge
dependencies:
  - attrs>=19.2.0
  - python=3.7
  - pytest
  - pytest-cov
  - numpy
  - xarray
  - dask
  - graphviz
  - python-graphviz
  - ipython
<<<<<<< HEAD
  - codecov
  - zarr
=======
  - zarr
  - tqdm
  - pip:
    - coveralls
    - pytest-cov
>>>>>>> 626ffcc2
<|MERGE_RESOLUTION|>--- conflicted
+++ resolved
@@ -12,13 +12,6 @@
   - graphviz
   - python-graphviz
   - ipython
-<<<<<<< HEAD
   - codecov
   - zarr
-=======
-  - zarr
-  - tqdm
-  - pip:
-    - coveralls
-    - pytest-cov
->>>>>>> 626ffcc2
+  - tqdm